--- conflicted
+++ resolved
@@ -20,24 +20,17 @@
 # Static/global variables
 TIME_DELAY = 0.5 # seconds
 HOME = 0 # mm
-<<<<<<< HEAD
-
-=======
->>>>>>> 8ea87d38
+
 # FIX Z-STAGE: Add to tolerance
 TOLERANCE = {
     "m1": .01, # mm
     "m2": .008, # mm
     "m3": .005, # mm
 }
-<<<<<<< HEAD
 
 MOVE_TIME = 45 # seconds
 CLEARANCE_PMASK = 26.5 # mm, including mask radius
 CLEARANCE_FIBER = 23.5 # mm, including fiber bundle
-=======
-MOVE_TIME = 45 # seconds
->>>>>>> 8ea87d38
 
 ### Logging
 coloredlogs.DEFAULT_LOG_FORMAT = '%(asctime)s [%(levelname)s] %(message)s'
@@ -47,15 +40,10 @@
 
 # Config file and motor numbers
 # FIX DEPLOY
-<<<<<<< HEAD
-# yaml_file = "/kroot/src/util/pcu_api/pcu_sequencer/PCU_configurations.yaml"
-yaml_file = "./PCU_configurations.yaml"
-=======
 #yaml_file = "/kroot/src/util/pcu_api/pcu_sequencer/PCU_configurations.yaml"
 yaml_file = "./PCU_configurations.yaml"
 
 # FIX Z-STAGE
->>>>>>> 8ea87d38
 # valid_motors = [f"m{i}" for i in np.arange(1,5)]
 valid_motors = [f"m{i}" for i in np.arange(1, 4)] # If fiber bundle motor isn't working
 
@@ -63,13 +51,8 @@
 with open(yaml_file) as f:
     lines = f.readlines()
     config_lookup = yaml.load("\n".join(lines))
-<<<<<<< HEAD
-    # FIX-YAML vestion on k1aoserver-new is too old
-#     config_lookup = yaml.load(file, Loader=yaml.FullLoader)
-=======
     # FIX-YAML version on k1aoserver-new is too old.
     #config_lookup = yaml.load(f, Loader=yaml.FullLoader)
->>>>>>> 8ea87d38
 
 # Motor class
 class PCUMotor():
@@ -289,41 +272,28 @@
         # Note: this should make it so moves within a configuration 
         #       don't pull the Z stages back all the way
 
-<<<<<<< HEAD
-        for m_name in motor_posvals.keys():
-            # Skip bad entries in the YAML file
-            if m_name not in valid_motors:
-                continue
-            
-=======
-        # for m_name in valid_motors:
         for m_name in motor_posvals.keys():
             # Skip bad entries in the yaml file.
             if m_name not in valid_motors:
                 continue
 
->>>>>>> 8ea87d38
             # Get destination of each motor
             dest = motor_posvals[m_name]
 
             # Append to motor moves
             self.motor_moves.append({m_name:dest})
-<<<<<<< HEAD
         
         # Clear configuration and set destination
         self.configuration = None
         self.destination = destination
-=======
 
         return
->>>>>>> 8ea87d38
     
     def trigger_move(self, m_dict):
         """ Triggers move and sets a timer to check if complete """
         for m_name, m_dest in m_dict.items():
             if m_name in valid_motors:
-                # Get PV setter for motor
-<<<<<<< HEAD
+                # Get PV object for motor
                 motor = PCUSequencer.motors[m_name]
                 
                 # Check that the motor is enabled
@@ -334,12 +304,7 @@
                 
                 # Set position of motor
                 motor.set_pos(m_dest)
-=======
-                m_set = PCUSequencer.motors[m_name]
-                # Set position
-                m_set.set_pos(m_dest)
-
->>>>>>> 8ea87d38
+        
         # Save current move to class variables
         self.current_move = m_dict
         
@@ -574,10 +539,6 @@
         'localhost:8603 localhost:8604 localhost:8605 localhost:8606 localhost:5064'
     os.environ[‘EPICS_CA_AUTO_ADDR_LIST’] = 'NO'
 
-    # Setup environment variables to find the right epics channels.
-    os.environ['EPICS_CA_ADDR_LIST'] = 'localhost:8600 localhost:8601 localhost:8602 localhost:8603 localhost:8604 localhost:8605 localhost:8606'
-    os.environ['EPICS_CA_AUTO_ADDR_LIST'] = 'NO'
-
     # Define an enum of task names
     class TASKS(Enum):
         SequencerTask1 = 0
